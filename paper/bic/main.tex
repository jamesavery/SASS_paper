%% This is file `medima-template.tex',
%%
%% Copyright 2018 Elsevier Ltd
%%
%% This file is part of the 'Elsarticle Bundle'.
%% ---------------------------------------------
%%
%% It may be distributed under the conditions of the LaTeX Project Public
%% License, either version 1.2 of this license or (at your option) any
%% later version.  The latest version of this license is in
%%    http://www.latex-project.org/lppl.txt
%% and version 1.2 or later is part of all distributions of LaTeX
%% version 1999/12/01 or later.
%%
%% The list of all files belonging to the 'Elsarticle Bundle' is
%% given in the file `manifest.txt'.
%%
%% Template article for Elsevier's document class `elsarticle'
%% with harvard style bibliographic references
%%
%% $Id: medima-template.tex 153 2018-12-01 11:38:32Z rishi $
%% $URL: http://lenova.river-valley.com/svn/elsarticle/trunk/medima-template.tex $
%%
%% Use the option review to obtain double line spacing
%\documentclass[times,review,preprint,authoryear]{elsarticle}

%% Use the options 'twocolumn,final' to obtain the final layout
%% Use longtitle option to break abstract to multiple pages if overfull.
%% For Review pdf (With double line spacing)
%\documentclass[times,twocolumn,review]{elsarticle}
%% For abstracts longer than one page.
%\documentclass[times,twocolumn,review,longtitle]{elsarticle}
%% For Review pdf without preprint line
%\documentclass[times,twocolumn,review,nopreprintline]{elsarticle}
%% Final pdf
\documentclass[times,twocolumn,final]{elsarticle}
%%
%\documentclass[times,twocolumn,final,longtitle]{elsarticle}
%%


%% Stylefile to load MEDIMA template
\usepackage{medima}
\usepackage{framed,multirow}
\graphicspath{{./}{../../templates/MEDIMA-template/}{figures/}}
%% The amssymb package provides various useful mathematical symbols
\usepackage{amssymb}
\usepackage{latexsym}

% Following three lines are needed for this document.
% If you are not loading colors or url, then these are
% not required.
\usepackage{url}
\usepackage{xcolor}
\usepackage{graphicx,amsmath}
\usepackage{subcaption}

\usepackage{hyperref}
\usepackage[nameinlink]{cleveref}
\Crefname{lstlisting}{listing}{listings}
\Crefname{lstlisting}{Listing}{Listings}

\usepackage{tikz}
\usetikzlibrary{positioning,arrows,calc}
\usepackage{listings}
%\renewcommand{\ttdefault}{pcr}
\lstset{
  numbers=left,
  captionpos=b,
  keepspaces=true,
  basicstyle=\scriptsize\ttfamily,
  keywordstyle=\bfseries\ttfamily,
  commentstyle=\color{gray}\ttfamily
}
\usepackage{algorithm}
\usepackage[noend]{algpseudocode}

\definecolor{newcolor}{rgb}{.8,.349,.1}

\journal{Medical Image Analysis}


\usepackage{tikz}
\usetikzlibrary{shapes.geometric}
\usetikzlibrary{arrows.meta,arrows}
\usetikzlibrary{positioning}


% \usepackage{showframe} % for debugging
\usepackage{ulem}
\input{macros}
\begin{document}

\verso{Given-name Surname \textit{et~al.}}

\begin{frontmatter}

% \title{Spatial Analysis for SR$\mu$CT Segmentation}%
\title{
  Reversing distortive X-ray effects I:
  Accurate Implant-contact Tissue Classification in Bone SR$\mu$CT
}%

\author[1,2]{James \snm{Avery}}
\ead{avery@nbi.ku.dk}
\author[2]{Aleksandar \snm{Topic}}
\ead{aleksandartpc@gmail.com}
\author[1]{Carl-Johannes \snm{Johnsen}}
\ead{carl-johannes@di.ku.dk}
\author[3]{Else \snm{Pinholt}}
\ead{empinholt@health.sdu.dk}

\address[1]{University of Copenhagen, Department of Computer Science}
\address[2]{University of Copenhagen, Niels Bohr Institute}
\address[3]{University of Southern Denmark}

\received{30 June 2022}
%\finalform{10 May 2013}
%\accepted{13 May 2013}
%\availableonline{15 May 2013}
%\communicated{S. Sarkar}


\begin{abstract}
  %%%
  \input{abstract.tex}
%%%%
\end{abstract}

\begin{keyword}
%% MSC codes here, in the form: \MSC code \sep code
%% or \MSC[2008] code \sep code (2000 is the default)
%\MSC 41A05\sep 41A10\sep 65D05\sep 65D17
\MSC 92C55\sep 62H35\sep
%% Keywords
<<<<<<< HEAD
\KWD Image analysis \sep Tissue classification \sep Ossointegration \sep Segmentation \sep Bone-to-implant contact \sep SR micro CT
=======
\KWD Image analysis \sep Tissue classification \sep Ossointegration \sep Segmentation \sep Bone-to-implant contact \sep Synchrotron Radiation micro-CT
>>>>>>> ac11ea4b
\end{keyword}

\end{frontmatter}

%\linenumbers

\input{intro}

\input{background}

\input{metode}

\input{conclusion}

\bibliographystyle{model2-names.bst}\biboptions{authoryear}
\bibliography{refs}
\end{document}<|MERGE_RESOLUTION|>--- conflicted
+++ resolved
@@ -133,11 +133,7 @@
 %\MSC 41A05\sep 41A10\sep 65D05\sep 65D17
 \MSC 92C55\sep 62H35\sep
 %% Keywords
-<<<<<<< HEAD
-\KWD Image analysis \sep Tissue classification \sep Ossointegration \sep Segmentation \sep Bone-to-implant contact \sep SR micro CT
-=======
 \KWD Image analysis \sep Tissue classification \sep Ossointegration \sep Segmentation \sep Bone-to-implant contact \sep Synchrotron Radiation micro-CT
->>>>>>> ac11ea4b
 \end{keyword}
 
 \end{frontmatter}
